package serversets

import (
	"fmt"
	"path"
	"strings"
	"time"

	"github.com/samuel/go-zookeeper/zk"
)

var (
	// BaseDirectory is the Zookeeper namespace that all nodes made by this package will live.
	// This path must begin with '/'
	BaseDirectory = "/aurora"

	// MemberPrefix is prefix for the Zookeeper sequential ephemeral nodes.
	// member_ is used by Finagle server sets.
	MemberPrefix = "member_"
)

// BaseZnodePath allows for a custom Zookeeper directory structure.
// This function should return the path where you want the service's members to live.
// Default is `BaseDirectory + "/" + environment + "/" + service` where the default base directory is `/discovery`
var BaseZnodePath = func(role, environment, service string) string {
	return BaseDirectory + "/" + role + "/" + environment + "/" + service
}

// DefaultZKTimeout is the zookeeper timeout used if it is not overwritten.
var DefaultZKTimeout = 5 * time.Second

// A ServerSet represents a service with a set of servers that may change over time.
// The master lists of servers is kept as ephemeral nodes in Zookeeper.
type ServerSet struct {
	ZKTimeout   time.Duration
	role        string
	environment string
	service     string
	zkServers   []string
}

// New creates a new ServerSet object that can then be watched
// or have an endpoint added to. The service name must not contain
// any slashes. Will panic if it does.
func New(role string, environment string, service string, zookeepers []string) *ServerSet {
	if strings.Contains(service, "/") {
		panic(fmt.Errorf("service name (%s) must not contain slashes", service))
	}

	ss := &ServerSet{
		ZKTimeout:   DefaultZKTimeout,
		role:        role,
		environment: environment,
		service:     service,
		zkServers:   zookeepers,
	}

	return ss
}

// ZookeeperServers returns the Zookeeper servers this set is using.
// Useful to check if everything is configured correctly.
func (ss *ServerSet) ZookeeperServers() []string {
	return ss.zkServers
}

func (ss *ServerSet) connectToZookeeper() (*zk.Conn, <-chan zk.Event, error) {
	return zk.Connect(ss.zkServers, ss.ZKTimeout)
}

// directoryPath returns the base path of where all the ephemeral nodes will live.
func (ss *ServerSet) directoryPath() string {
	return BaseZnodePath(ss.role, ss.environment, ss.service)
}

func splitPaths(fullPath string) []string {
	var parts []string

	var last string
	for fullPath != "/" {
		fullPath, last = path.Split(path.Clean(fullPath))
		parts = append(parts, last)
	}

	// parts are in reverse order, put back together
	// into set of subdirectory paths
	result := make([]string, 0, len(parts))
	base := ""
	for i := len(parts) - 1; i >= 0; i-- {
		base += "/" + parts[i]
		result = append(result, base)
	}

	return result
}

// createFullPath makes sure all the znodes are created for the parent directories
func (ss *ServerSet) createFullPath(connection *zk.Conn) error {
	paths := splitPaths(ss.directoryPath())

	// TODO: can't we just create all? ie. mkdir -p
	for _, key := range paths {
		_, err := connection.Create(key, nil, 0, zk.WorldACL(zk.PermAll))
		if err != nil && err != zk.ErrNodeExists {
			return err
		}
	}

	return nil
}

// structure of the data in each member znode
// Mimics finagle serverset structure.
type Entity struct {
	ServiceEndpoint     endpoint            `json:"serviceEndpoint"`
	AdditionalEndpoints map[string]endpoint `json:"additionalEndpoints"`
<<<<<<< HEAD
=======
	Shard 				int64 				`json:"shard"`
>>>>>>> 70e5b940
	Status              string              `json:"status"`
}

type endpoint struct {
	Host string `json:"host"`
	Port int    `json:"port"`
}

func newEntity(host string, port int) *Entity {
	return &Entity{
		ServiceEndpoint:     endpoint{host, port},
		AdditionalEndpoints: make(map[string]endpoint),
		// TODO shard number
		Shard:				 0,
		Status:              statusAlive,
	}
}

// possible endpoint statuses. Currently only concerned with ALIVE.
const (
	statusDead     = "DEAD"
	statusStarting = "STARTING"
	statusAlive    = "ALIVE"
	statusStopping = "STOPPING"
	statusStopped  = "STOPPED"
	statusWarning  = "WARNING"
	statusUnknown  = "UNKNOWN"
)<|MERGE_RESOLUTION|>--- conflicted
+++ resolved
@@ -114,10 +114,7 @@
 type Entity struct {
 	ServiceEndpoint     endpoint            `json:"serviceEndpoint"`
 	AdditionalEndpoints map[string]endpoint `json:"additionalEndpoints"`
-<<<<<<< HEAD
-=======
 	Shard 				int64 				`json:"shard"`
->>>>>>> 70e5b940
 	Status              string              `json:"status"`
 }
 
@@ -130,7 +127,6 @@
 	return &Entity{
 		ServiceEndpoint:     endpoint{host, port},
 		AdditionalEndpoints: make(map[string]endpoint),
-		// TODO shard number
 		Shard:				 0,
 		Status:              statusAlive,
 	}
